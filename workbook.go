package xlsx

import (
	"archive/zip"
	"encoding/xml"
	"fmt"
	"io"
)

// xmlxWorkbookRels contains xmlxWorkbookRelations
// which maps sheet id and sheet XML
type xlsxWorkbookRels struct {
	XMLName		xml.Name	`xml:"http://schemas.openxmlformats.org/package/2006/relationships Relationships"`
	Relationships []xlsxWorkbookRelation `xml:"Relationship"`
}

// xmlxWorkbookRelation maps sheet id and xl/worksheets/sheet%d.xml
type xlsxWorkbookRelation struct {
	Id     string `xml:",attr"`
	Target string `xml:",attr"`
<<<<<<< HEAD
	Type   string `xml:",attr"`
=======
	Type	string `xml:",attr"`
>>>>>>> aa105e95
}

// xlsxWorkbook directly maps the workbook element from the namespace
// http://schemas.openxmlformats.org/spreadsheetml/2006/main -
// currently I have not checked it for completeness - it does as much
// as I need.
type xlsxWorkbook struct {
	XMLName		xml.Name	`xml:"http://schemas.openxmlformats.org/spreadsheetml/2006/main workbook"`
	FileVersion  xlsxFileVersion  `xml:"fileVersion"`
	WorkbookPr   xlsxWorkbookPr   `xml:"workbookPr"`
	BookViews    xlsxBookViews    `xml:"bookViews"`
	Sheets       xlsxSheets       `xml:"sheets"`
	DefinedNames xlsxDefinedNames `xml:"definedNames"`
	CalcPr       xlsxCalcPr       `xml:"calcPr"`
}

// xlsxFileVersion directly maps the fileVersion element from the
// namespace http://schemas.openxmlformats.org/spreadsheetml/2006/main
// - currently I have not checked it for completeness - it does as
// much as I need.
type xlsxFileVersion struct {
	AppName      string `xml:"appName,attr,omitempty"`
	LastEdited   string `xml:"lastEdited,attr,omitempty"`
	LowestEdited string `xml:"lowestEdited,attr,omitempty"`
	RupBuild     string `xml:"rupBuild,attr,omitempty"`
}

// xlsxWorkbookPr directly maps the workbookPr element from the
// namespace http://schemas.openxmlformats.org/spreadsheetml/2006/main
// - currently I have not checked it for completeness - it does as
// much as I need.
type xlsxWorkbookPr struct {
<<<<<<< HEAD
	DefaultThemeVersion string `xml:"defaultThemeVersion,attr"`
	BackUpFile          bool   `xml:"backupFile,attr"`
	ShowObjects         string `xml:"showObjects,attr"`
	Date1904            bool   `xml:"date1904,attr"`
=======
	DefaultThemeVersion string `xml:"defaultThemeVersion,attr,omitempty"`
	BackupFile	bool `xml:"backupFile,attr,omitempty"`
	ShowObjects	string `xml:"showObjects,attr,omitempty"`
	Date1904	bool `xml:"date1904,attr"`
>>>>>>> aa105e95
}

// xlsxBookViews directly maps the bookViews element from the
// namespace http://schemas.openxmlformats.org/spreadsheetml/2006/main
// - currently I have not checked it for completeness - it does as
// much as I need.
type xlsxBookViews struct {
	WorkBookView []xlsxWorkBookView `xml:"workbookView"`
}

// xlsxWorkBookView directly maps the workbookView element from the
// namespace http://schemas.openxmlformats.org/spreadsheetml/2006/main
// - currently I have not checked it for completeness - it does as
// much as I need.
type xlsxWorkBookView struct {
	ActiveTab	int `xml:"activeTab,attr,omitempty"`
	FirstSheet	int `xml:"firstSheet,attr,omitempty"`
	ShowHorizontalScroll bool `xml:"showHorizontalScroll,attr,omitempty"`
	ShowVerticalScroll bool `xml:"showVerticalScroll,attr,omitempty"`
	ShowSheetTabs bool `xml:"showSheetTabs,attr,omitempty"`
	TabRatio	int `xml:"tabRatio,attr,omitempty"`
	WindowHeight	int `xml:"windowHeight,attr,omitempty"`
	WindowWidth	int `xml:"windowWidth,attr,omitempty"`
	XWindow      string `xml:"xWindow,attr,omitempty"`
	YWindow      string `xml:"yWindow,attr,omitempty"`
}

// xlsxSheets directly maps the sheets element from the namespace
// http://schemas.openxmlformats.org/spreadsheetml/2006/main -
// currently I have not checked it for completeness - it does as much
// as I need.
type xlsxSheets struct {
	Sheet []xlsxSheet `xml:"sheet"`
}

// xlsxSheet directly maps the sheet element from the namespace
// http://schemas.openxmlformats.org/spreadsheetml/2006/main -
// currently I have not checked it for completeness - it does as much
// as I need.
type xlsxSheet struct {
	Name    string `xml:"name,attr,omitempty"`
	SheetId string `xml:"sheetId,attr,omitempty"`
	Id      string `xml:"http://schemas.openxmlformats.org/officeDocument/2006/relationships id,attr,omitempty"`
}

// xlsxDefinedNames directly maps the definedNames element from the
// namespace http://schemas.openxmlformats.org/spreadsheetml/2006/main
// - currently I have not checked it for completeness - it does as
// much as I need.
type xlsxDefinedNames struct {
	DefinedName []xlsxDefinedName `xml:"definedName"`
}

// xlsxDefinedName directly maps the definedName element from the
// namespace http://schemas.openxmlformats.org/spreadsheetml/2006/main
// - currently I have not checked it for completeness - it does as
// much as I need.
type xlsxDefinedName struct {
	Data         string `xml:",chardata"`
	Name         string `xml:"name,attr"`
	LocalSheetID string `xml:"localSheetId,attr"`
}

// xlsxCalcPr directly maps the calcPr element from the namespace
// http://schemas.openxmlformats.org/spreadsheetml/2006/main -
// currently I have not checked it for completeness - it does as much
// as I need.
type xlsxCalcPr struct {
	CalcId string `xml:"calcId,attr,omitempty"`
	IterateCount int `xml:"iterateCount,attr,omitempty"`
	RefMode string `xml:"refMode,attr,omitempty"`
	Iterate bool `xml:"iterate,attr,omitempty"`
	IterateDelta float64 `xml:"iterateDelta,attr,omitempty"`
}

// getWorksheetFromSheet() is an internal helper function to open a
// sheetN.xml file, refered to by an xlsx.xlsxSheet struct, from the XLSX
// file and unmarshal it an xlsx.xlsxWorksheet struct
func getWorksheetFromSheet(sheet xlsxSheet, worksheets map[string]*zip.File, sheetXMLMap map[string]string) (*xlsxWorksheet, error) {
	var rc io.ReadCloser
	var decoder *xml.Decoder
	var worksheet *xlsxWorksheet
	var error error
	var sheetName string
	worksheet = new(xlsxWorksheet)

	sheetName, ok := sheetXMLMap[sheet.Id]
	if !ok {
		if sheet.SheetId != "" {
			sheetName = fmt.Sprintf("sheet%s", sheet.SheetId)
		} else {
			sheetName = fmt.Sprintf("sheet%s", sheet.Id)
		}
	}
	f := worksheets[sheetName]
	rc, error = f.Open()
	if error != nil {
		return nil, error
	}
	decoder = xml.NewDecoder(rc)
	error = decoder.Decode(worksheet)
	if error != nil {
		return nil, error
	}
	return worksheet, nil
}<|MERGE_RESOLUTION|>--- conflicted
+++ resolved
@@ -18,11 +18,7 @@
 type xlsxWorkbookRelation struct {
 	Id     string `xml:",attr"`
 	Target string `xml:",attr"`
-<<<<<<< HEAD
 	Type   string `xml:",attr"`
-=======
-	Type	string `xml:",attr"`
->>>>>>> aa105e95
 }
 
 // xlsxWorkbook directly maps the workbook element from the namespace
@@ -55,17 +51,10 @@
 // - currently I have not checked it for completeness - it does as
 // much as I need.
 type xlsxWorkbookPr struct {
-<<<<<<< HEAD
-	DefaultThemeVersion string `xml:"defaultThemeVersion,attr"`
-	BackUpFile          bool   `xml:"backupFile,attr"`
-	ShowObjects         string `xml:"showObjects,attr"`
-	Date1904            bool   `xml:"date1904,attr"`
-=======
 	DefaultThemeVersion string `xml:"defaultThemeVersion,attr,omitempty"`
 	BackupFile	bool `xml:"backupFile,attr,omitempty"`
 	ShowObjects	string `xml:"showObjects,attr,omitempty"`
 	Date1904	bool `xml:"date1904,attr"`
->>>>>>> aa105e95
 }
 
 // xlsxBookViews directly maps the bookViews element from the
